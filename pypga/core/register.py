--- conflicted
+++ resolved
@@ -21,13 +21,8 @@
             reset=self.default if self.depth == 1 else 0, 
             name=name,
         )
-<<<<<<< HEAD
-        setattr(module, name, value_signal) #DOC: Set the register from the type hint with a migen signal
-=======
-        setattr(module, name, value_signal)
         if omit_csr:
             return
->>>>>>> 72cc1e36
         if self.depth == 1:
             if self.readonly:
                 csr_instance = CSRStatus( #DOC: I can only read  this register
@@ -252,21 +247,12 @@
                 value -= 1 << self.width
         return int(value)
 
-<<<<<<< HEAD
-    # TODO: Leo: Does not work
-    #def _to_python_array(self, value):
-    #    value = np.asarray(value) - self.offset_from_python
-    #    if self.signed:
-    #        value[value >= (1 << (self.width - 1))] -= 1 << self.width
-    #    return value
-=======
     def _to_python_array(self, value):
         value = np.asarray(value, dtype="float").copy()
         value -= self.offset_from_python
         if self.signed:
             value[value >= (1 << (self.width - 1))] -= 1 << self.width
         return value
->>>>>>> 72cc1e36
 
     def before_from_python(self, value):
         if self.max is not None and value > self.max:
