--- conflicted
+++ resolved
@@ -2,11 +2,7 @@
 
 from .common import CustomizableMixin
 from .logic_function import is_logic, logic
-<<<<<<< HEAD
-from .migen import If, MigenModule, Signal, Case
-=======
 from .migen import If, Case, MigenModule, Signal
->>>>>>> 72cc1e36
 from .module import Module, TopModule
 from .register import (
     BoolRegister,
