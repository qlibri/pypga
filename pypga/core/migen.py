import hashlib
import logging
import typing

from misoc.interconnect.csr import AutoCSR, CSRStatus, CSRStorage

<<<<<<< HEAD
from migen import If
from migen import Case
=======
from migen import If, Case
>>>>>>> 72cc1e36
from migen import Module as MigenModule
from migen import Signal
from migen.build.generic_platform import GenericPlatform
from migen.fhdl.verilog import convert

from .register import _Register

logger = logging.getLogger(__name__)


class AutoMigenModule(MigenModule, AutoCSR):
    """This class is the migen representation of a ``Module``.

    Args:
        module_class (:class:`Module`): The module definition to extract a migen module from.

    """

    def __init__(self, module_class, platform: GenericPlatform, soc: typing.Any, omit_csr: bool = False):
        logger.debug(f"Creating migen module for module class {module_class.__name__}.")
        registers = module_class._pypga_registers
        logic_functions = module_class._pypga_logic
        submodules = module_class._pypga_submodules
        # OTHER ATTRIBUTES MIGHT HAVE TO BE SET TO GUARANTEE EXPECTED FUNCTIONALITY
        # SUCH AS ACCESSING CLASS ATTRIBuTES FROM LOGIC - CURRENTLY WE WORKED AROUND THIS
        # first set "other" attributes, such as constants etc
        # for name, value in other.items():
        #     logger.debug(f"Setting other attribute {name}={value}")
        #     setattr(self, name, value)
        # first create registers to be able to access them from submodules or logic
        for name, register in registers.items():
            self._add_register(register, name, omit_csr = omit_csr)
        # then create the submodules to be able to access them from the logic at this level
        for name, submodule in submodules.items():
            self._add_submodule(submodule, name, platform, soc, omit_csr = omit_csr)
        # finally add all the custom logic
        for name, logic_function in logic_functions.items():
            self._add_logic_function(logic_function, name, platform=platform, soc=soc)
        logger.debug(f"Finished migen module for module class {module_class.__name__}.")

    def _add_submodule(self, submodule, name, platform, soc, omit_csr = False):
        logger.debug(f"Creating submodule {name} of type {submodule.__name__}.")
        migen_submodule = AutoMigenModule(submodule, platform, soc, omit_csr = omit_csr)
        setattr(self.submodules, name, migen_submodule)
        # TODO: remove the next line, it seems to be redundant as migen automatically does this
        setattr(
            self, name, migen_submodule
        )  # also make the submodule available via `self.name`

    def _add_register(self, register, name, omit_csr = False):
        if not isinstance(register, _Register):
            register = (
                register()
            )  # create a register instance to retrieve attributes in case a class was passed
        logger.debug(f"Creating register {name} of type {register.__class__.__name__}.")
        register._add_migen_commands(name=name, module=self, omit_csr = omit_csr)

    def _add_logic_function(self, logic_function, name, platform, soc):
        logger.debug(f"Implementing logic from function {name}.")
        try:
            return_value = logic_function(self, platform=platform, soc=soc)
        except TypeError:
            try:
                return_value = logic_function(self, platform=platform)
            except TypeError:
                return_value = logic_function(self)
        if return_value is not None:
            setattr(self, logic_function.__name__, return_value)

    def _hash(self):
        """
        Returns a hash to unambiguously identify a design.

        This is used to decide whether a design has been build or still needs to be.
        """
        verilog = convert(self)
        hash_ = hashlib.sha256()
        hash_.update(verilog.main_source.encode())
        for filename, content in verilog.data_files.items():
            hash_.update(filename.encode())
            hash_.update(content.encode())
        return hash_.hexdigest()<|MERGE_RESOLUTION|>--- conflicted
+++ resolved
@@ -4,12 +4,7 @@
 
 from misoc.interconnect.csr import AutoCSR, CSRStatus, CSRStorage
 
-<<<<<<< HEAD
-from migen import If
-from migen import Case
-=======
 from migen import If, Case
->>>>>>> 72cc1e36
 from migen import Module as MigenModule
 from migen import Signal
 from migen.build.generic_platform import GenericPlatform
