import logging
import uuid
from pathlib import Path, PurePosixPath
from time import sleep

from paramiko import SSHException
from scp import SCPException

from .sshshell import SshShell
import pypga


class Server:
    _servername = "server"
    _bitstreamname = "bitstream.bin"
    _srcfiles = list(
        (Path(__file__).parent.resolve() / "server").glob(f"{_servername}_*.*")
    )
    _destpath = PurePosixPath("/root/pypga")

    def run(self, command=""):
        return self.shell.ask(command)

    def put(self, src, dst):
        self.shell.scp.put(src, dst)

    def __init__(self, host, port=2222, delay=0.05, bitstreamfile=None, start=True):
        self._delay = delay
        self.port = port
        self.shell = SshShell(
            hostname=host,
            sshport=22,
<<<<<<< HEAD
            user="root",
            password="qlibri2000xxx",
=======
            user=pypga.config.user,
            password=pypga.config.password,
>>>>>>> 61304727
            delay=delay,
        )
        self.stop()
        self.run(f"mkdir {self._destpath}")
        self.run(f"cd {self._destpath}")
        if bitstreamfile is not None:
            self.flash_bitstream(bitstreamfile)
        if start:
            self.start()

    def stop(self):
        self.token = None
        self.run("\x03")  # exit running server application
        self.run("killall server")  # make sure no other server blocks the port

    @property
    def bitstream_flashed_recently(self) -> bool:
        destpath = self._destpath / self._bitstreamname
        self.run("")  # flush output
        result = self.run(f'echo $(($(date +%s) - $(date +%s -r "{destpath}")))')
        for line in result.split("\n"):
            try:
                age = int(line.strip())
            except ValueError:
                pass
            else:
                break
        else:
            logging.debug(f"Could not retrieve bitstream file age from: {result}")
            return False
        if age > 10:
            logging.debug(f"Found expired bitstream file with an age of {age} seconds.")
            return False
        else:
            logging.debug(
                f"Found a recent bitstream file with an age of {age} seconds."
            )
            return True

    def flash_bitstream(self, filename: str):
        destpath = str(self._destpath / self._bitstreamname)
        self.put(filename, destpath)
        self.stop()
        #self.run("killall nginx")
        #self.run("systemctl stop redpitaya_nginx")
        self.run(f"cat {destpath} > //dev//xdevcfg")
        self.shell.ask(f"rm -f {destpath}")  # clean up the bitstream

    def generate_new_token(self) -> str:
        self.token = str(uuid.uuid4().hex)
        return self.token

    def start(self) -> str:
        destpath = str(self._destpath / "server")
        if self.bitstream_flashed_recently:
            logging.info("FPGA is being flashed. Waiting for 2 seconds.")
            sleep(2.0)
        for serverfile in self._srcfiles:
            try:
                self.shell.scp.put(serverfile, destpath)
            except (SCPException, SSHException):
                logging.warning("Upload error.", exc_info=True)
            self.run(f"chmod 755 {destpath}")
            result = self.run(f"{destpath} {self.port} {self.generate_new_token()}")
            sleep(self._delay)
            result += self.run()
            if not "sh" in result:
                logging.debug(f"Server application started on port {self.port}")
                break
            else:  # we tried the wrong binary version. make sure server is not running and try again with next file
                self.stop()
        else:
            raise RuntimeError(
                f"Server application could not be started with any of {[f for f in self._srcfiles]}."
            )
        return self.token<|MERGE_RESOLUTION|>--- conflicted
+++ resolved
@@ -30,13 +30,8 @@
         self.shell = SshShell(
             hostname=host,
             sshport=22,
-<<<<<<< HEAD
-            user="root",
-            password="qlibri2000xxx",
-=======
             user=pypga.config.user,
             password=pypga.config.password,
->>>>>>> 61304727
             delay=delay,
         )
         self.stop()
